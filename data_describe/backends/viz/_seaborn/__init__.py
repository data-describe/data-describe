--- conflicted
+++ resolved
@@ -1,16 +1,11 @@
 from data_describe.backends.viz._seaborn.data_heatmap import (  # noqa: F401
-<<<<<<< HEAD
-    viz_data_heatmap,
-)
-from data_describe.backends.viz._seaborn.time_series import (  # noqa: F401
-    viz_plot_time_series,
-    viz_plot_autocorrelation,
-)
-=======
     viz_data_heatmap
 )
 from data_describe.backends.viz._seaborn.scatter_plot import (  # noqa: F401
     viz_scatter_plot
 )
 from data_describe.backends.viz._seaborn.importance import viz_importance  # noqa: F401
->>>>>>> 6e543147
+from data_describe.backends.viz._seaborn.time_series import (  # noqa: F401
+    viz_plot_time_series,
+    viz_plot_autocorrelation,
+)
