--- conflicted
+++ resolved
@@ -7,11 +7,7 @@
 
 
 def viz_data_heatmap(data, colnames: List[str], missing: bool = False, **kwargs):
-<<<<<<< HEAD
-    """Plots the data heatmap
-=======
     """Plots the data heatmap.
->>>>>>> cf13f8be
 
     Args:
         data: The dataframe
@@ -41,89 +37,4 @@
     plt.ylabel("Variable")
     plt.xlabel("Record #")
 
-<<<<<<< HEAD
-    return heatmap
-=======
-    return heatmap
-
-
-def viz_scatter_plot(data, mode, sample, threshold, **kwargs):  # noqa: D103
-    data, diagnostics, *_ = data
-    if mode == "matrix":
-        fig = sns.pairplot(data)
-        return fig
-    elif mode == "all":
-        col_pairs = combinations(data.columns, 2)
-        fig = []
-        for p in col_pairs:
-            fig.append(_scatter_plot(data, p[0], p[1], **kwargs))
-        return fig
-    elif mode == "diagnostic":
-        if threshold is not None:
-            diagnostics = _filter_threshold(diagnostics, threshold)
-
-        if len(diagnostics) == 0:
-            raise UserWarning("No plots identified by diagnostics")
-
-        fig = []
-        for d in diagnostics:
-            fig.append(_scatter_plot(data, d[0], d[1], **kwargs))
-
-        return fig
-    else:
-        raise ValueError(f"Unknown plot mode: {mode}")
-
-
-def _scatter_plot(data, xname, yname, **kwargs):
-    """Generate one scatter (joint) plot.
-
-    Args:
-        data: A Pandas data frame
-        xname: The x-axis column name
-        yname: The y-axis column name
-        kwargs: Keyword arguments
-
-    Returns:
-        The Seaborn figure
-    """
-    default_joint_kwargs = {
-        "height": max(get_option("display.fig_width"), get_option("display.fig_height"))
-    }
-    default_scatter_kwargs = {}
-    default_dist_kwargs = {"kde": False, "rug": False}
-    default_joint_kwargs.update(kwargs.get("joint_kwargs", {}))
-    default_scatter_kwargs.update(kwargs.get("scatter_kwargs", {}))
-    default_dist_kwargs.update(kwargs.get("dist_kwargs", {}))
-
-    g = sns.JointGrid(data[xname], data[yname], **default_joint_kwargs)
-    g = g.plot_joint(sns.scatterplot, **default_scatter_kwargs)
-    g = g.plot_marginals(sns.distplot, **default_dist_kwargs)
-    return g
-
-
-def _filter_threshold(diagnostics, threshold=0.85):
-    """Filter the plots by scatter plot diagnostic threshold.
-
-    Args:
-        diagnostics: The diagnostics generator from pyscagnostics
-
-        threshold: The scatter plot diagnostic threshold value [0,1] for returning a plot
-            If a number: Returns all plots where at least one metric is above this threshold
-            If a dictionary: Returns plots where the metric is above its threshold
-            For example, {"Outlier": 0.9} returns plots with outlier metrics above 0.9
-            The available metrics are: Outlier, Convex, Skinny, Skewed, Stringy, Straight, Monotonic, Clumpy, Striated
-
-    Returns:
-        A dictionary of pairs that match the filter
-    """
-    if isinstance(threshold, dict):
-        return [
-            d
-            for d in diagnostics
-            if all([d[2][0][m] >= threshold[m] for m in threshold.keys()])
-        ]
-    else:
-        return [
-            d for d in diagnostics if any([v > threshold for v in d[2][0].values()])
-        ]
->>>>>>> cf13f8be
+    return heatmap