--- conflicted
+++ resolved
@@ -506,11 +506,7 @@
                 'top_words_per_topic', and 'top_documents_per_topic'. Default is 'pyLDAvis'
 
             text_docs: A list of text documents in string format. Important to note that this list of documents
-<<<<<<< HEAD
-                should be ordered in accordance with the matrix or corpus on which the document was trained
-=======
             should be ordered in accordance with the matrix or corpus on which the document was trained
->>>>>>> bb9ea9e4
 
             viz_kwargs:
                 num_topic_words: The number of words to be displayed for each topic. Default is 10
