import os


from setuptools import find_packages, setup

# Package meta-data.
NAME = "data_describe"
DESCRIPTION = "Data Describe"
URL = "https://github.com/brianray/data-describe"
EMAIL = ""
AUTHOR = "https://github.com/brianray/data-describe/graphs/contributors"
REQUIRES_PYTHON = ">=3.7.0"
version = {}
with open(os.path.join("data_describe", "_version.py")) as fp:
    exec(fp.read(), version)

REQUIRED = [
    "pandas>=0.24.0",
    "numpy>=1.16.0",
    "scipy>=1.1.0",
    "seaborn>=0.9.0",
    "scikit-learn>=0.21",
    "networkx>=2.2",
    "hdbscan>=0.8.20",
    "gcsfs>=0.2.1",
    "plotly>=3.8.1",
    "pyscagnostics>=0.1.0a4",
    "statsmodels>=0.11.1",
]

EXTRAS = {
    "nlp": ["nltk>=3.4", "pyldavis>=2.1.2", "gensim>=3.4.0"],
    "gcp": ["gcsfs>=0.2.1", "google-cloud-storage>=1.18.0"],
    "pii": ["presidio-analyzer==0.3.8917rc0"],
    "modin": ["modin>=0.7.3", "ray>=0.8.4"],
}


# Where the magic happens:
setup(
    name=NAME,
    version=version["__version__"],
    description=DESCRIPTION,
    long_description_content_type="text/markdown",
    author=AUTHOR,
    author_email=EMAIL,
    python_requires=REQUIRES_PYTHON,
    url=URL,
    packages=find_packages(exclude=["tests", "*.tests", "*.tests.*", "tests.*"]),
    install_requires=REQUIRED,
    extras_require=EXTRAS,
    include_package_data=True,
    license="MIT",
    classifiers=[
        "Programming Language :: Python",
        "Programming Language :: Python :: 3",
        "Programming Language :: Python :: 3.7",
        "Programming Language :: Python :: Implementation :: CPython",
        "Programming Language :: Python :: Implementation :: PyPy",
    ],
    entry_points={
        "data_describe_viz_backends": [
<<<<<<< HEAD
            "seaborn = data_describe:backends.viz._seaborn",
            "plotly = data_describe:backends.viz._plotly",
            "pyLDAvis = data_describe:backends.viz._pyLDAvis",
=======
            "seaborn = data_describe.backends.viz:_seaborn",
            "plotly = data_describe.backends.viz:_plotly",
>>>>>>> 9f6977fd
        ],
        "data_describe_compute_backends": [
            "pandas = data_describe.backends.compute:_pandas",
            "modin = data_describe.backends.compute:_modin",
        ],
    },
)<|MERGE_RESOLUTION|>--- conflicted
+++ resolved
@@ -60,14 +60,9 @@
     ],
     entry_points={
         "data_describe_viz_backends": [
-<<<<<<< HEAD
-            "seaborn = data_describe:backends.viz._seaborn",
-            "plotly = data_describe:backends.viz._plotly",
-            "pyLDAvis = data_describe:backends.viz._pyLDAvis",
-=======
             "seaborn = data_describe.backends.viz:_seaborn",
             "plotly = data_describe.backends.viz:_plotly",
->>>>>>> 9f6977fd
+            "pyLDAvis = data_describe.backends.viz:_pyLDAvis",
         ],
         "data_describe_compute_backends": [
             "pandas = data_describe.backends.compute:_pandas",
