import os

from setuptools import find_packages, setup

# Package meta-data.
NAME = "data_describe"
DESCRIPTION = "Data Describe"
URL = "https://github.com/brianray/data-describe"
EMAIL = ""
AUTHOR = "https://github.com/brianray/data-describe/graphs/contributors"
REQUIRES_PYTHON = ">=3.7.0"
version = {}
with open(os.path.join("data_describe", "_version.py")) as fp:
    exec(fp.read(), version)

REQUIRED = [
    "pandas>=0.24.0",
    "numpy>=1.15.4",
    "scipy>=1.1.0",
    "seaborn>=0.9.0",
    "scikit-learn>=0.20.3",
    "networkx>=2.2",
    "hdbscan>=0.8.20",
    "gcsfs>=0.2.1",
    "plotly>=3.8.1",
<<<<<<< HEAD
    "statsmodels>=0.11.1",
=======
    "pyscagnostics>=0.1.0a4",
>>>>>>> 6e543147
]

EXTRAS = {
    "nlp": ["nltk>=3.4", "pyldavis>=2.1.2", "gensim>=3.4.0"],
    "gcp": ["gcsfs>=0.2.1", "google-cloud-storage>=1.18.0"],
}


# Where the magic happens:
setup(
    name=NAME,
    version=version["__version__"],
    description=DESCRIPTION,
    long_description_content_type="text/markdown",
    author=AUTHOR,
    author_email=EMAIL,
    python_requires=REQUIRES_PYTHON,
    url=URL,
    packages=find_packages(exclude=["tests", "*.tests", "*.tests.*", "tests.*"]),
    install_requires=REQUIRED,
    extras_require=EXTRAS,
    include_package_data=True,
    license="MIT",
    classifiers=[
        "Programming Language :: Python",
        "Programming Language :: Python :: 3",
        "Programming Language :: Python :: 3.7",
        "Programming Language :: Python :: Implementation :: CPython",
        "Programming Language :: Python :: Implementation :: PyPy",
    ],
    entry_points={
        "data_describe_viz_backends": [
            "seaborn = data_describe:backends.viz._seaborn",
            "plotly = data_describe:backends.viz._plotly",
        ],
        "data_describe_compute_backends": [
            "pandas = data_describe:backends.compute._pandas",
        ],
    },
)<|MERGE_RESOLUTION|>--- conflicted
+++ resolved
@@ -23,11 +23,8 @@
     "hdbscan>=0.8.20",
     "gcsfs>=0.2.1",
     "plotly>=3.8.1",
-<<<<<<< HEAD
+    "pyscagnostics>=0.1.0a4",
     "statsmodels>=0.11.1",
-=======
-    "pyscagnostics>=0.1.0a4",
->>>>>>> 6e543147
 ]
 
 EXTRAS = {
