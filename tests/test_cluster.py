--- conflicted
+++ resolved
@@ -42,7 +42,6 @@
         df=numeric_data, interactive=True, return_value="plot", kwargs={"n_clusters": 2}
     )
     assert isinstance(viz, plotly.graph_objs._figure.Figure)
-<<<<<<< HEAD
     df = dd.cluster(
         df=numeric_data, return_value="reduc", kwargs={"n_clusters": 2}, target="c"
     )
@@ -51,12 +50,7 @@
     df = dd.cluster(
         df=numeric_data, return_value="data", kwargs={"n_clusters": 2}, elbow=True
     )
-=======
-    df = dd.cluster(df=numeric_data, return_value="reduc", kwargs={"n_clusters": 2}, target="c")
-    assert isinstance(df, pd.core.frame.DataFrame)
-    assert df.shape[1] == 3
-    df = dd.cluster(df=numeric_data, return_value="data", kwargs={"n_clusters": 2}, elbow=True)
->>>>>>> 4e753adf
+
     assert isinstance(df, pd.core.frame.DataFrame)
     assert df.shape[1] == numeric_data.shape[1]
     viz = dd.cluster(
@@ -89,13 +83,9 @@
 
 
 def test_cluster_args(numeric_data):
-<<<<<<< HEAD
     dd.cluster(
         df=numeric_data, interactive=False, method="HDBSCAN", kwargs={"alpha": 3.0}
     )
-=======
-    dd.cluster(df=numeric_data, interactive=False, method="HDBSCAN", kwargs={"alpha": 3.0})
->>>>>>> 4e753adf
 
 
 def test_truncate_data(numeric_data):
