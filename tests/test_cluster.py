--- conflicted
+++ resolved
@@ -50,10 +50,7 @@
     df = dd.cluster(
         df=numeric_data, return_value="data", kwargs={"n_clusters": 2}, elbow=True
     )
-<<<<<<< HEAD
-=======
 
->>>>>>> 2da1ce02
     assert isinstance(df, pd.core.frame.DataFrame)
     assert df.shape[1] == numeric_data.shape[1]
     viz = dd.cluster(
