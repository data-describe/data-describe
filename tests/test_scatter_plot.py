--- conflicted
+++ resolved
@@ -1,15 +1,11 @@
-# import matplotlib
-# import seaborn
-# import pytest
+import matplotlib
+import seaborn
+import pytest
 
-# import data_describe as dd
+import data_describe as dd
 
 
-<<<<<<< HEAD
-# matplotlib.use("Agg")
-=======
 matplotlib.use("Agg")
->>>>>>> 2da1ce02
 
 
 def test_scatter_plot_matrix(data):
@@ -55,4 +51,4 @@
 
 def test_scatter_plot_wrong_data_type(data):
     with pytest.raises(ValueError):
-        dd.scatter_plots([1, 2, 3])
+        dd.scatter_plots([1, 2, 3])