# import matplotlib
# import seaborn
# import pytest

# import data_describe as dd

<<<<<<< HEAD

# matplotlib.use("Agg")


# def test_scatter_plot_matrix(data):
#     data = data.dropna(axis=1, how="all")
#     fig = dd.scatter_plots(data, plot_mode="matrix")
#     assert isinstance(fig, seaborn.axisgrid.PairGrid)


# def test_scatter_plot_all(data):
#     data = data.dropna(axis=1, how="all")
#     fig = dd.scatter_plots(data, plot_mode="all")
#     assert isinstance(fig, list)
#     assert isinstance(fig[0], seaborn.axisgrid.JointGrid)


# def test_scatter_plot(data):
#     fig = dd.scatter_plots(data, plot_mode="diagnostic", threshold=0.15)
#     assert isinstance(fig, list)
#     assert isinstance(fig[0], seaborn.axisgrid.JointGrid)


# def test_scatter_plot_dict(data):
#     fig = dd.scatter_plots(
#         data, plot_mode="diagnostic", threshold={"Outlier": 0.5}, dist_kws={"rug": True}
#     )
#     assert isinstance(fig, list)
#     assert isinstance(fig[0], seaborn.axisgrid.JointGrid)


# def test_scatter_plot_outside_threshold(data):
#     with pytest.raises(ValueError):
#         dd.scatter_plots(
#             data,
#             plot_mode="diagnostic",
#             threshold={"Outlier": 0.999},
#             dist_kws={"rug": True},
#         )


# def test_scatter_plot_wrong_data_type(data):
#     with pytest.raises(NotImplementedError):
#         dd.scatter_plots([1, 2, 3])
=======
matplotlib.use("Agg")


def test_scatter_plot_matrix(data):
    data = data.dropna(axis=1, how="all")
    fig = dd.scatter_plots(data, mode="matrix")
    assert isinstance(fig, seaborn.axisgrid.PairGrid)


def test_scatter_plot_all(data):
    data = data.dropna(axis=1, how="all")
    fig = dd.scatter_plots(data, mode="all")
    assert isinstance(fig, list)
    assert isinstance(fig[0], seaborn.axisgrid.JointGrid)


def test_scatter_plot(data):
    fig = dd.scatter_plots(data, mode="diagnostic", threshold=0.15)
    assert isinstance(fig, list)
    assert isinstance(fig[0], seaborn.axisgrid.JointGrid)


def test_scatter_plot_dict(data):
    fig = dd.scatter_plots(
        data, mode="diagnostic", threshold={"Outlying": 0.1}, dist_kws={"rug": True}
    )
    assert isinstance(fig, list)
    assert isinstance(fig[0], seaborn.axisgrid.JointGrid)


def test_scatter_plot_outside_threshold(data):
    with pytest.raises(UserWarning, match="No plots identified by diagnostics"):
        dd.scatter_plots(
            data,
            mode="diagnostic",
            threshold={"Outlying": 0.999},
            dist_kws={"rug": True},
        )


def test_scatter_plot_wrong_data_type(data):
    with pytest.raises(ValueError):
        dd.scatter_plots([1, 2, 3])
>>>>>>> 6e543147
<|MERGE_RESOLUTION|>--- conflicted
+++ resolved
@@ -1,55 +1,9 @@
-# import matplotlib
-# import seaborn
-# import pytest
+import matplotlib
+import seaborn
+import pytest
 
-# import data_describe as dd
+import data_describe as dd
 
-<<<<<<< HEAD
-
-# matplotlib.use("Agg")
-
-
-# def test_scatter_plot_matrix(data):
-#     data = data.dropna(axis=1, how="all")
-#     fig = dd.scatter_plots(data, plot_mode="matrix")
-#     assert isinstance(fig, seaborn.axisgrid.PairGrid)
-
-
-# def test_scatter_plot_all(data):
-#     data = data.dropna(axis=1, how="all")
-#     fig = dd.scatter_plots(data, plot_mode="all")
-#     assert isinstance(fig, list)
-#     assert isinstance(fig[0], seaborn.axisgrid.JointGrid)
-
-
-# def test_scatter_plot(data):
-#     fig = dd.scatter_plots(data, plot_mode="diagnostic", threshold=0.15)
-#     assert isinstance(fig, list)
-#     assert isinstance(fig[0], seaborn.axisgrid.JointGrid)
-
-
-# def test_scatter_plot_dict(data):
-#     fig = dd.scatter_plots(
-#         data, plot_mode="diagnostic", threshold={"Outlier": 0.5}, dist_kws={"rug": True}
-#     )
-#     assert isinstance(fig, list)
-#     assert isinstance(fig[0], seaborn.axisgrid.JointGrid)
-
-
-# def test_scatter_plot_outside_threshold(data):
-#     with pytest.raises(ValueError):
-#         dd.scatter_plots(
-#             data,
-#             plot_mode="diagnostic",
-#             threshold={"Outlier": 0.999},
-#             dist_kws={"rug": True},
-#         )
-
-
-# def test_scatter_plot_wrong_data_type(data):
-#     with pytest.raises(NotImplementedError):
-#         dd.scatter_plots([1, 2, 3])
-=======
 matplotlib.use("Agg")
 
 
@@ -92,5 +46,4 @@
 
 def test_scatter_plot_wrong_data_type(data):
     with pytest.raises(ValueError):
-        dd.scatter_plots([1, 2, 3])
->>>>>>> 6e543147
+        dd.scatter_plots([1, 2, 3])